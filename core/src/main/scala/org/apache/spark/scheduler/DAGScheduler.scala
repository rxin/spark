--- conflicted
+++ resolved
@@ -646,77 +646,6 @@
     }
   }
 
-<<<<<<< HEAD
-  /**
-   * Run a job on an RDD locally, assuming it has only a single partition and no dependencies.
-   * We run the operation in a separate thread just in case it takes a bunch of time, so that we
-   * don't block the DAGScheduler event loop or other concurrent jobs.
-   */
-  protected def runLocally(job: ActiveJob) {
-    logInfo("Computing the requested partition locally")
-    new Thread("Local computation of job " + job.jobId) {
-      override def run() {
-        runLocallyWithinThread(job)
-      }
-    }.start()
-  }
-
-  // Broken out for easier testing in DAGSchedulerSuite.
-  protected def runLocallyWithinThread(job: ActiveJob) {
-    var jobResult: JobResult = JobSucceeded
-    try {
-      val rdd = job.finalStage.rdd
-      val split = rdd.partitions(job.partitions(0))
-      val taskMemoryManager = new TaskMemoryManager(env.executorMemoryManager)
-      val taskContext =
-        new TaskContextImpl(
-          job.finalStage.id,
-          job.partitions(0),
-          taskAttemptId = 0,
-          attemptNumber = 0,
-          taskMemoryManager = taskMemoryManager,
-          metricsSystem = env.metricsSystem,
-          runningLocally = true)
-      TaskContext.setTaskContext(taskContext)
-      try {
-        val result = job.func(taskContext, rdd.iterator(split, taskContext))
-        job.listener.taskSucceeded(0, result)
-      } finally {
-        taskContext.markTaskCompleted()
-        TaskContext.unset()
-        // Note: this memory freeing logic is duplicated in Executor.run(); when changing this,
-        // make sure to update both copies.
-        val freedMemory = taskMemoryManager.cleanUpAllAllocatedMemory()
-        if (freedMemory > 0) {
-          if (sc.getConf.getBoolean("spark.unsafe.exceptionOnMemoryLeak", false)) {
-            throw new SparkException(s"Managed memory leak detected; size = $freedMemory bytes")
-          } else {
-            logError(s"Managed memory leak detected; size = $freedMemory bytes")
-          }
-        }
-      }
-    } catch {
-      case e: Exception =>
-        val exception = new SparkDriverExecutionException(e)
-        jobResult = JobFailed(exception)
-        job.listener.jobFailed(exception)
-      case oom: OutOfMemoryError =>
-        val exception = new SparkException("Local job aborted due to out of memory error", oom)
-        jobResult = JobFailed(exception)
-        job.listener.jobFailed(exception)
-    } finally {
-      val s = job.finalStage
-      // clean up data structures that were populated for a local job,
-      // but that won't get cleaned up via the normal paths through
-      // completion events or stage abort
-      stageIdToStage -= s.id
-      jobIdToStageIds -= job.jobId
-      listenerBus.post(SparkListenerJobEnd(job.jobId, clock.getTimeMillis(), jobResult))
-    }
-  }
-
-=======
->>>>>>> eec39fa1
   /** Finds the earliest-created active job that needs the stage */
   // TODO: Probably should actually find among the active jobs that need this
   // stage the one with the highest priority (highest-priority pool, earliest created).

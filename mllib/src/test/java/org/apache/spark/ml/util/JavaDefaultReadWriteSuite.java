/*
 * Licensed to the Apache Software Foundation (ASF) under one or more
 * contributor license agreements.  See the NOTICE file distributed with
 * this work for additional information regarding copyright ownership.
 * The ASF licenses this file to You under the Apache License, Version 2.0
 * (the "License"); you may not use this file except in compliance with
 * the License.  You may obtain a copy of the License at
 *
 *    http://www.apache.org/licenses/LICENSE-2.0
 *
 * Unless required by applicable law or agreed to in writing, software
 * distributed under the License is distributed on an "AS IS" BASIS,
 * WITHOUT WARRANTIES OR CONDITIONS OF ANY KIND, either express or implied.
 * See the License for the specific language governing permissions and
 * limitations under the License.
 */

package org.apache.spark.ml.util;

import java.io.File;
import java.io.IOException;

import org.junit.Assert;
import org.junit.Test;

import org.apache.spark.SharedSparkSession;
import org.apache.spark.util.Utils;

public class JavaDefaultReadWriteSuite extends SharedSparkSession {
  File tempDir = null;

<<<<<<< HEAD
  @Before
  public void setUp() {
    SparkSession.clearActiveSession();
    spark = SparkSession.builder()
      .master("local[2]")
      .appName("JavaDefaultReadWriteSuite")
      .getOrCreate();
    SparkSession.setActiveSession(spark);

=======
  @Override
  public void setUp() throws IOException {
    super.setUp();
>>>>>>> d5c47f8f
    tempDir = Utils.createTempDir(
      System.getProperty("java.io.tmpdir"), "JavaDefaultReadWriteSuite");
  }

  @Override
  public void tearDown() {
    super.tearDown();
    Utils.deleteRecursively(tempDir);
  }

  @Test
  public void testDefaultReadWrite() throws IOException {
    String uid = "my_params";
    MyParams instance = new MyParams(uid);
    instance.set(instance.intParam(), 2);
    String outputPath = new File(tempDir, uid).getPath();
    instance.save(outputPath);
    try {
      instance.save(outputPath);
      Assert.fail(
        "Write without overwrite enabled should fail if the output directory already exists.");
    } catch (IOException e) {
      // expected
    }
    instance.write().context(spark.sqlContext()).overwrite().save(outputPath);
    MyParams newInstance = MyParams.load(outputPath);
    Assert.assertEquals("UID should match.", instance.uid(), newInstance.uid());
    Assert.assertEquals("Params should be preserved.",
      2, newInstance.getOrDefault(newInstance.intParam()));
  }
}<|MERGE_RESOLUTION|>--- conflicted
+++ resolved
@@ -29,21 +29,9 @@
 public class JavaDefaultReadWriteSuite extends SharedSparkSession {
   File tempDir = null;
 
-<<<<<<< HEAD
-  @Before
-  public void setUp() {
-    SparkSession.clearActiveSession();
-    spark = SparkSession.builder()
-      .master("local[2]")
-      .appName("JavaDefaultReadWriteSuite")
-      .getOrCreate();
-    SparkSession.setActiveSession(spark);
-
-=======
   @Override
   public void setUp() throws IOException {
     super.setUp();
->>>>>>> d5c47f8f
     tempDir = Utils.createTempDir(
       System.getProperty("java.io.tmpdir"), "JavaDefaultReadWriteSuite");
   }

--- conflicted
+++ resolved
@@ -1,31 +1,53 @@
----
-layout: global
+yout: global
 title: Accessing Openstack Swift storage from Spark
 ---
 
 # Accessing Openstack Swift storage from Spark
 
-Spark's file interface allows it to process data in Openstack Swift using the same URI formats that are supported for Hadoop. You can specify a path in Swift as input through a URI of the form `swift://<container.service_provider>/path`. You will also need to set your Swift security credentials, through `SparkContext.hadoopConfiguration`. 
+Spark's file interface allows it to process data in Openstack Swift using the same URI 
+
+formats that are supported for Hadoop. You can specify a path in Swift as input through a 
+
+URI of the form `swift://<container.service_provider>/path`. You will also need to set your 
+
+Swift security credentials, through `SparkContext.hadoopConfiguration`. 
 
 #Configuring Hadoop to use Openstack Swift
-Openstack Swift driver was merged in Hadoop verion 2.3.0 ([Swift driver](https://issues.apache.org/jira/browse/HADOOP-8545)).  Users that wish to use previous Hadoop versions will need to configure Swift driver manually. Current Swift driver requieres Swift to use Keystone authentication method. There are recent efforts to support also temp auth [Hadoop-10420](https://issues.apache.org/jira/browse/HADOOP-10420).
-To configure Hadoop to work with Swift one need to modify core-sites.xml of Hadoop and setup Swift FS.
+Openstack Swift driver was merged in Hadoop verion 2.3.0 ([Swift driver]
+
+(https://issues.apache.org/jira/browse/HADOOP-8545)).  Users that wish to use previous 
+
+Hadoop versions will need to configure Swift driver manually. Current Swift driver 
+
+requieres Swift to use Keystone authentication method. There are recent efforts to support 
+
+also temp auth [Hadoop-10420](https://issues.apache.org/jira/browse/HADOOP-10420).
+To configure Hadoop to work with Swift one need to modify core-sites.xml of Hadoop and 
+
+setup Swift FS.
   
 	<configuration>
 		<property>
 			<name>fs.swift.impl</name>
-			<value>org.apache.hadoop.fs.swift.snative.SwiftNativeFileSystem</value>
+			
+
+<value>org.apache.hadoop.fs.swift.snative.SwiftNativeFileSystem</value>
 		</property>
 	</configuration>
 
 #Configuring Swift 
-Proxy server of Swift should include `list_endpoints` middleware. More information available [here](https://github.com/openstack/swift/blob/master/swift/common/middleware/list_endpoints.py)
+Proxy server of Swift should include `list_endpoints` middleware. More information 
+
+available [here]
+
+(https://github.com/openstack/swift/blob/master/swift/common/middleware/list_endpoints.py)
 
 #Configuring Spark
-To use Swift driver, Spark need to be compiled with `hadoop-openstack-2.3.0.jar` distributted with Hadoop 2.3.0. 
+To use Swift driver, Spark need to be compiled with `hadoop-openstack-2.3.0.jar` 
+
+distributted with Hadoop 2.3.0. 
 For the Maven builds, Spark's main pom.xml should include 
 
-<<<<<<< HEAD
 	<swift.version>2.3.0</swift.version>
 
 
@@ -43,10 +65,26 @@
 	</dependency>
 
 
-Additional parameters has to be provided to the Swift driver. Swift driver will use those parameters to perform authentication in Keystone prior  accessing Swift. List of mandatory parameters is : `fs.swift.service.<PROVIDER>.auth.url`, `fs.swift.service.<PROVIDER>.auth.endpoint.prefix`, `fs.swift.service.<PROVIDER>.tenant`, `fs.swift.service.<PROVIDER>.username`,
-`fs.swift.service.<PROVIDER>.password`, `fs.swift.service.<PROVIDER>.http.port`, `fs.swift.service.<PROVIDER>.http.port`, `fs.swift.service.<PROVIDER>.public`, where `PROVIDER` is any name. `fs.swift.service.<PROVIDER>.auth.url` should point to the Keystone authentication URL.
+Additional parameters has to be provided to the Swift driver. Swift driver will use those 
 
-Create core-sites.xml with the mandatory parameters and place it under /spark/conf directory. For example:
+parameters to perform authentication in Keystone prior  accessing Swift. List of mandatory 
+
+parameters is : `fs.swift.service.<PROVIDER>.auth.url`, 
+
+`fs.swift.service.<PROVIDER>.auth.endpoint.prefix`, `fs.swift.service.<PROVIDER>.tenant`, 
+
+`fs.swift.service.<PROVIDER>.username`,
+`fs.swift.service.<PROVIDER>.password`, `fs.swift.service.<PROVIDER>.http.port`, 
+
+`fs.swift.service.<PROVIDER>.http.port`, `fs.swift.service.<PROVIDER>.public`, where 
+
+`PROVIDER` is any name. `fs.swift.service.<PROVIDER>.auth.url` should point to the Keystone 
+
+authentication URL.
+
+Create core-sites.xml with the mandatory parameters and place it under /spark/conf 
+
+directory. For example:
 
 
 	<property>
@@ -69,9 +107,17 @@
 		<value>true</value>
 	</property>
 
-We left with `fs.swift.service.<PROVIDER>.tenant`, `fs.swift.service.<PROVIDER>.username`, `fs.swift.service.<PROVIDER>.password`. The best way to provide those parameters to SparkContext in run time, which seems to be impossible yet.
-Another approach is to adapt Swift driver to obtain those values from system environment variables. For now we provide them via core-sites.xml. 
-Assume a tenant `test` with user `tester` was defined in Keystone, then the core-sites.xml shoud include: 
+We left with `fs.swift.service.<PROVIDER>.tenant`, `fs.swift.service.<PROVIDER>.username`, 
+
+`fs.swift.service.<PROVIDER>.password`. The best way to provide those parameters to 
+
+SparkContext in run time, which seems to be impossible yet.
+Another approach is to adapt Swift driver to obtain those values from system environment 
+
+variables. For now we provide them via core-sites.xml. 
+Assume a tenant `test` with user `tester` was defined in Keystone, then the core-sites.xml 
+
+shoud include: 
 
 	<property>
 		<name>fs.swift.service.<PROVIDER>.tenant</name>
@@ -86,65 +132,9 @@
 		<value>testing</value>
 	</property>
 # Usage
-Assume there exists Swift container `logs` with an object `data.log`. To access `data.log` from Spark the `swift://` scheme should be used. 
+Assume there exists Swift container `logs` with an object `data.log`. To access `data.log` 
+
+from Spark the `swift://` scheme should be used. 
 For example:
 
 	val sfdata = sc.textFile("swift://logs.<PROVIDER>/data.log")
-=======
-  
-    CLASSPATH = <YOUR HADOOP PATH>/share/hadoop/common/lib/*
-    CLASSPATH = <YOUR HADOOP PATH>/share/hadoop/hdfs/*
-    CLASSPATH = <YOUR HADOOP PATH>/share/hadoop/tools/lib/*
-    CLASSPATH = <YOUR HADOOP PATH>/share/hadoop/hdfs/lib/*
-    CLASSPATH = <YOUR HADOOP PATH>/share/hadoop/mapreduce/*
-    CLASSPATH = <YOUR HADOOP PATH>/share/hadoop/mapreduce/lib/*
-    CLASSPATH = <YOUR HADOOP PATH>/share/hadoop/yarn/*
-    CLASSPATH = <YOUR HADOOP PATH>/share/hadoop/yarn/lib/*
-
-Additional parameters has to be provided to the Hadoop from Spark. Swift driver of Hadoop uses those parameters to perform authentication in Keystone needed to access Swift.
-List of mandatory parameters is : `fs.swift.service.<PROVIDER>.auth.url`, `fs.swift.service.<PROVIDER>.auth.endpoint.prefix`, `fs.swift.service.<PROVIDER>.tenant`, `fs.swift.service.<PROVIDER>.username`,
-`fs.swift.service.<PROVIDER>.password`, `fs.swift.service.<PROVIDER>.http.port`, `fs.swift.service.<PROVIDER>.http.port`, `fs.swift.service.<PROVIDER>.public`. 
-Create core-sites.xml and place it under /spark/conf directory. Configure core-sites.xml with general Keystone parameters, for example
-
-
-	  <property>
-	      <name>fs.swift.service.<PROVIDER>.auth.url</name>
-	      <value>http://127.0.0.1:5000/v2.0/tokens</value>
-	  </property>
-	  <property>
-	      <name>fs.swift.service.<PROVIDER>.auth.endpoint.prefix</name>
-	      <value>endpoints</value>
-	  </property>
-	      <name>fs.swift.service.<PROVIDER>.http.port</name>
-	      <value>8080</value>
-	  </property>
-	  <property>
-	      <name>fs.swift.service.<PROVIDER>.region</name>
-	      <value>RegionOne</value>
-	  </property>
-	  <property>
-	      <name>fs.swift.service.<PROVIDER>.public</name>
-	      <value>true</value>
-	  </property>
-
-We left with `fs.swift.service.<PROVIDER>.tenant`, `fs.swift.service.<PROVIDER>.username`, `fs.swift.service.<PROVIDER>.password`. The best way to provide those parameters to SparkContext in run time, which seems to be impossible yet.
-Another approach is to change Hadoop Swift FS driver to provide them via system environment variables. For now we provide them via core-sites.xml 
-
-	   <property>
-	      <name>fs.swift.service.<PROVIDER>.tenant</name>
-	      <value>test</value>
-	  </property>
-	  <property>
-	      <name>fs.swift.service.<PROVIDER>.username</name>
-	      <value>tester</value>
-	  </property>
-	  <property>
-	      <name>fs.swift.service.<PROVIDER>.password</name>
-	      <value>testing</value>
-	  </property>
-	  <property>
-<h3> Usage </h3>
-Assume you have a Swift container `logs` with an object `data.log`. You can use `swift://` scheme to access objects from Swift.
-
-    val sfdata = sc.textFile("swift://logs.<PROVIDER>/data.log")
->>>>>>> ce483d76

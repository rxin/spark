--- conflicted
+++ resolved
@@ -124,11 +124,7 @@
       committer.setupJob(job)
 
       try {
-<<<<<<< HEAD
-        val commitMsgs = sparkSession.sparkContext.runJob(queryExecution.toRdd,
-=======
-        val updatedPartitions = sparkSession.sparkContext.runJob(queryExecution.toRdd,
->>>>>>> 4d967251
+        val ret = sparkSession.sparkContext.runJob(queryExecution.toRdd,
           (taskContext: TaskContext, iter: Iterator[InternalRow]) => {
             executeTask(
               description = description,
@@ -137,11 +133,14 @@
               sparkAttemptNumber = taskContext.attemptNumber(),
               committer,
               iterator = iter)
-          }).flatten.distinct
+          })
+
+        val commitMsgs = ret.map(_._1)
+        val updatedPartitions = ret.flatMap(_._2).map(PartitioningUtils.parsePathFragment)
 
         committer.commitJob(job, commitMsgs)
         logInfo(s"Job ${job.getJobID} committed.")
-        refreshFunction(updatedPartitions.map(PartitioningUtils.parsePathFragment))
+        refreshFunction(updatedPartitions)
       } catch { case cause: Throwable =>
         logError(s"Aborting job ${job.getJobID}.", cause)
         committer.abortJob(job)
@@ -156,12 +155,8 @@
       sparkStageId: Int,
       sparkPartitionId: Int,
       sparkAttemptNumber: Int,
-<<<<<<< HEAD
       committer: FileCommitProtocol,
-      iterator: Iterator[InternalRow]): TaskCommitMessage = {
-=======
-      iterator: Iterator[InternalRow]): Set[String] = {
->>>>>>> 4d967251
+      iterator: Iterator[InternalRow]): (TaskCommitMessage, Set[String]) = {
 
     val jobId = SparkHadoopWriter.createJobID(new Date, sparkStageId)
     val taskId = new TaskID(jobId, TaskType.MAP, sparkPartitionId)
@@ -191,20 +186,10 @@
 
     try {
       Utils.tryWithSafeFinallyAndFailureCallbacks(block = {
-<<<<<<< HEAD
         // Execute the task to write rows out and commit the task.
-        writeTask.execute(iterator)
+        val outputPartitions = writeTask.execute(iterator)
         writeTask.releaseResources()
-        committer.commitTask(taskAttemptContext)
-=======
-        // Execute the task to write rows out
-        val outputPaths = writeTask.execute(iterator)
-        writeTask.releaseResources()
-
-        // Commit the task
-        SparkHadoopMapRedUtil.commitTask(committer, taskAttemptContext, jobId.getId, taskId.getId)
-        outputPaths
->>>>>>> 4d967251
+        (committer.commitTask(taskAttemptContext), outputPartitions)
       })(catchBlock = {
         // If there is an error, release resource and then abort the task
         try {
@@ -226,13 +211,12 @@
    * automatically trigger task aborts.
    */
   private trait ExecuteWriteTask {
+    /**
+     * Writes data out to files, and then returns the list of partition strings written out.
+     * The list of partitions is sent back to the driver and used to update the catalog.
+     */
     def execute(iterator: Iterator[InternalRow]): Set[String]
     def releaseResources(): Unit
-
-    final def filePrefix(split: Int, uuid: String, bucketId: Option[Int]): String = {
-      val bucketString = bucketId.map(BucketingUtils.bucketIdToString).getOrElse("")
-      f"part-$split%05d-$uuid$bucketString"
-    }
   }
 
   /** Writes data to a single directory (used for non-dynamic-partition writes). */
